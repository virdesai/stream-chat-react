<<<<<<< HEAD
/* eslint-disable */
=======
// @ts-check
>>>>>>> 0976e195
import React from 'react';

// @ts-ignore
import svg from '../../assets/str-chat__loading-indicator.svg';

/**
 * LoadingIndicator - Just a simple loading spinner..
 *
 * @example ../../docs/LoadingIndicator.md
 * @type LoadingIndicator { import("../../types/index.d.ts").LoadingIndicator }
 */

const LoadingIndicator = ({ size = 15, color = '#006CFF' }) => (
  <div
    className={'str-chat__loading-indicator ' + color}
    style={{ width: size, height: size }}
  >
    <svg
      width={size}
      height={size}
      viewBox={`0 0 30 30`}
      xmlns="http://www.w3.org/2000/svg"
    >
      <defs>
        <linearGradient x1="50%" y1="0%" x2="50%" y2="100%" id="a">
          <stop stopColor="#FFF" stopOpacity="0" offset="0%" />
          <stop
            offset="100%"
            stopColor={color}
            stopOpacity="1"
            style={{ stopColor: color }}
          />
        </linearGradient>
      </defs>
      <path
        d="M2.518 23.321l1.664-1.11A12.988 12.988 0 0 0 15 28c7.18 0 13-5.82 13-13S22.18 2 15 2V0c8.284 0 15 6.716 15 15 0 8.284-6.716 15-15 15-5.206 0-9.792-2.652-12.482-6.679z"
        fill="url(#a)"
        fillRule="evenodd"
      />
    </svg>
  </div>
);
export default React.memo(LoadingIndicator);<|MERGE_RESOLUTION|>--- conflicted
+++ resolved
@@ -1,8 +1,5 @@
-<<<<<<< HEAD
 /* eslint-disable */
-=======
 // @ts-check
->>>>>>> 0976e195
 import React from 'react';
 
 // @ts-ignore
