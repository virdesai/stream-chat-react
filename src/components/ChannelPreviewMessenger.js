--- conflicted
+++ resolved
@@ -4,11 +4,7 @@
 import { Avatar } from './Avatar';
 
 import truncate from 'lodash/truncate';
-<<<<<<< HEAD
-=======
 import { withTranslationContext } from '../context';
-
->>>>>>> ba83edc1
 /**
  * Used as preview component for channel item in [ChannelList](#channellist) component.
  * Its best suited for messenger type chat.
@@ -16,104 +12,58 @@
  * @example ./docs/ChannelPreviewMessenger.md
  * @extends PureComponent
  */
-<<<<<<< HEAD
-export const ChannelPreviewMessenger = ({
-  channel,
-  emptyMessageText = 'Nothing yet...',
-  latestMessageLength = 14,
-  unread,
-  latestMessage,
-  activeChannel,
-  setActiveChannel = () => {},
-  watchers,
-  closeMenu,
-}) => {
-  const channelPreviewButton = React.createRef();
-  const unreadClass =
-    unread >= 1 ? 'str-chat__channel-preview-messenger--unread' : '';
-  const activeClass =
-    activeChannel.cid === channel.cid
-      ? 'str-chat__channel-preview-messenger--active'
-      : '';
+export const ChannelPreviewMessenger = withTranslationContext(
+  ({
+    channel,
+    latestMessageLength = 14,
+    unread,
+    latestMessage,
+    activeChannel,
+    setActiveChannel = () => {},
+    watchers,
+    closeMenu,
+    t,
+  }) => {
+    const channelPreviewButton = React.createRef();
+    const unreadClass =
+      unread >= 1 ? 'str-chat__channel-preview-messenger--unread' : '';
+    const activeClass =
+      activeChannel.cid === channel.cid
+        ? 'str-chat__channel-preview-messenger--active'
+        : '';
 
-  const onSelectChannel = () => {
-    setActiveChannel(channel, watchers);
-    channelPreviewButton.current.blur();
-    closeMenu();
-  };
-=======
-class ChannelPreviewMessenger extends PureComponent {
-  static propTypes = {
-    /** **Available from [chat context](https://getstream.github.io/stream-chat-react/#chat)** */
-    channel: PropTypes.object.isRequired,
-    /** Current selected channel object */
-    activeChannel: PropTypes.object.isRequired,
-    /** Setter for selected channel */
-    setActiveChannel: PropTypes.func.isRequired,
-    /**
-     * Object containing watcher parameters
-     * @see See [Pagination documentation](https://getstream.io/chat/docs/#channel_pagination) for a list of available fields for sort.
-     * */
-    watchers: PropTypes.object,
-    /** Number of unread messages */
-    unread: PropTypes.number,
-    /** If channel of component is active (selected) channel */
-    active: PropTypes.bool,
-    /** Latest message's text. */
-    latestMessage: PropTypes.string,
-    /** Length of latest message to truncate at */
-    latestMessageLength: PropTypes.number,
-  };
+    const onSelectChannel = () => {
+      setActiveChannel(channel, watchers);
+      channelPreviewButton.current.blur();
+      closeMenu();
+    };
 
-  static defaultProps = {
-    latestMessageLength: 14,
-  };
-
-  channelPreviewButton = React.createRef();
-
-  onSelectChannel = () => {
-    this.props.setActiveChannel(this.props.channel, this.props.watchers);
-    this.channelPreviewButton.current.blur();
-  };
-
-  render() {
-    const unreadClass =
-      this.props.unread >= 1
-        ? 'str-chat__channel-preview-messenger--unread'
-        : '';
-    const activeClass = this.props.active
-      ? 'str-chat__channel-preview-messenger--active'
-      : '';
-
-    const { channel, t } = this.props;
->>>>>>> ba83edc1
-
-  return (
-    <button
-      onClick={onSelectChannel}
-      ref={channelPreviewButton}
-      className={`str-chat__channel-preview-messenger ${unreadClass} ${activeClass}`}
-      role="listitem"
-    >
-      <div className="str-chat__channel-preview-messenger--left">
-        {<Avatar image={channel.data.image} size={40} />}
-      </div>
-      <div className="str-chat__channel-preview-messenger--right">
-        <div className="str-chat__channel-preview-messenger--name">
-          <span>{channel.data.name}</span>
+    return (
+      <button
+        onClick={onSelectChannel}
+        ref={channelPreviewButton}
+        className={`str-chat__channel-preview-messenger ${unreadClass} ${activeClass}`}
+        role="listitem"
+      >
+        <div className="str-chat__channel-preview-messenger--left">
+          {<Avatar image={channel.data.image} size={40} />}
         </div>
-<<<<<<< HEAD
-        <div className="str-chat__channel-preview-messenger--last-message">
-          {!latestMessage
-            ? emptyMessageText
-            : truncate(latestMessage, {
-                length: latestMessageLength,
-              })}
+        <div className="str-chat__channel-preview-messenger--right">
+          <div className="str-chat__channel-preview-messenger--name">
+            <span>{channel.data.name}</span>
+          </div>
+          <div className="str-chat__channel-preview-messenger--last-message">
+            {!latestMessage
+              ? t('Nothing yet...')
+              : truncate(latestMessage, {
+                  length: latestMessageLength,
+                })}
+          </div>
         </div>
-      </div>
-    </button>
-  );
-};
+      </button>
+    );
+  },
+);
 
 ChannelPreviewMessenger.propTypes = {
   /** **Available from [chat context](https://getstream.github.io/stream-chat-react/#chat)** */
@@ -137,25 +87,4 @@
   latestMessageLength: PropTypes.number,
   /** Text to display in place of latest message, when channel has no messages yet. */
   emptyMessageText: PropTypes.string,
-};
-=======
-        <div className="str-chat__channel-preview-messenger--right">
-          <div className="str-chat__channel-preview-messenger--name">
-            <span>{channel.data.name}</span>
-          </div>
-          <div className="str-chat__channel-preview-messenger--last-message">
-            {!channel.state.messages[0]
-              ? t('Nothing yet...')
-              : truncate(this.props.latestMessage, {
-                  length: this.props.latestMessageLength,
-                })}
-          </div>
-        </div>
-      </button>
-    );
-  }
-}
-
-ChannelPreviewMessenger = withTranslationContext(ChannelPreviewMessenger);
-export { ChannelPreviewMessenger };
->>>>>>> ba83edc1
+};