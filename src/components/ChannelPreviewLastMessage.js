import React, { useState, useEffect } from 'react';
import { Avatar } from './Avatar';
import PropTypes from 'prop-types';
import truncate from 'lodash/truncate';
import { withTranslationContext } from '../context';

/**
 * Used as preview component for channel item in [ChannelList](#channellist) component.
 *
 * @example ./docs/ChannelPreviewLastMessage.md
 * @extends PureComponent
 */

<<<<<<< HEAD
export const ChannelPreviewLastMessage = ({
  channel,
  emptyMessageText = 'Nothing yet...',
  latestMessageLength = 14,
  unread,
  latestMessage,
  setActiveChannel = () => {},
  watchers,
  active,
}) => {
  const channelPreviewButton = React.createRef();
  const [unreadClass, setUnreadClass] = useState('');
  const [activeClass, setActiveClass] = useState('');
  const [name, setName] = useState(channel.data.name || channel.cid);
=======
class ChannelPreviewLastMessage extends PureComponent {
  static propTypes = {
    /** **Available from [chat context](https://getstream.github.io/stream-chat-react/#chat)** */
    channel: PropTypes.object.isRequired,
    /** Current selected channel object */
    activeChannel: PropTypes.object.isRequired,
    /** Setter for selected channel */
    setActiveChannel: PropTypes.func.isRequired,
    /**
     * Object containing watcher parameters
     * @see See [Pagination documentation](https://getstream.io/chat/docs/#channel_pagination) for a list of available fields for sort.
     * */
    watchers: PropTypes.object,
    /** Number of unread messages */
    unread: PropTypes.number,
    /** If channel of component is active (selected) channel */
    active: PropTypes.bool,
    /** Latest message's text. */
    latestMessage: PropTypes.string,
    /** Length of latest message to truncate at */
    latestMessageLength: PropTypes.number,
  };

  static defaultProps = {
    latestMessageLength: 20,
  };
>>>>>>> ba83edc1

  useEffect(() => {
    setUnreadClass(unread >= 1 ? 'str-chat__channel-preview--unread' : '');
    setActiveClass(active ? 'str-chat__channel-preview--active' : '');
    setName(channel.data.name || channel.cid);
  }, [channel, unread, active]);

  const onSelectChannel = () => {
    setActiveChannel(channel, watchers);
    channelPreviewButton.current.blur();
  };

<<<<<<< HEAD
  return (
    <div className={`str-chat__channel-preview ${unreadClass} ${activeClass}`}>
      <button onClick={onSelectChannel} ref={channelPreviewButton}>
        {unread >= 1 && (
          <div
            className="str-chat__channel-preview--dot"
            data-testid="channel-preview-last-message-dot"
          />
        )}
        <Avatar image={channel.data.image} />
        <div className="str-chat__channel-preview-info">
          <span className="str-chat__channel-preview-title">{name}</span>
          <span className="str-chat__channel-preview-last-message">
            {!latestMessage
              ? emptyMessageText
              : truncate(latestMessage, {
                  length: latestMessageLength,
                })}
          </span>
          {unread >= 1 && (
            <span
              className="str-chat__channel-preview-unread-count"
              data-testid="channel-preview-last-message-unread-count"
            >
              {unread}
            </span>
          )}
        </div>
      </button>
    </div>
  );
};

ChannelPreviewLastMessage.propTypes = {
  /** **Available from [chat context](https://getstream.github.io/stream-chat-react/#chat)** */
  channel: PropTypes.object.isRequired,
  /** Current selected channel object */
  activeChannel: PropTypes.object.isRequired,
  /** Setter for selected channel */
  setActiveChannel: PropTypes.func,
  /**
   * Object containing watcher parameters
   * @see See [Pagination documentation](https://getstream.io/chat/docs/#channel_pagination) for a list of available fields for sort.
   * */
  watchers: PropTypes.object,
  /** Number of unread messages */
  unread: PropTypes.number,
  /** If channel of component is active (selected) channel */
  active: PropTypes.bool,
  /** Latest message's text. */
  latestMessage: PropTypes.string,
  /** Length of latest message to truncate at */
  latestMessageLength: PropTypes.number,
  /** Text to display in place of latest message, when channel has no messages yet. */
  emptyMessageText: PropTypes.string,
};
=======
  render() {
    const { t } = this.props;

    const unreadClass =
      this.props.unread >= 1 ? 'str-chat__channel-preview--unread' : '';
    const activeClass = this.props.active
      ? 'str-chat__channel-preview--active'
      : '';
    const name = this.props.channel.data.name || this.props.channel.cid;
    return (
      <div
        className={`str-chat__channel-preview ${unreadClass} ${activeClass}`}
      >
        <button onClick={this.onSelectChannel} ref={this.channelPreviewButton}>
          {this.props.unread >= 1 && (
            <div className="str-chat__channel-preview--dot" />
          )}
          <Avatar image={this.props.channel.data.image} />
          <div className="str-chat__channel-preview-info">
            <span className="str-chat__channel-preview-title">{name}</span>
            <span className="str-chat__channel-preview-last-message">
              {!this.props.channel.state.messages[0]
                ? t('Nothing yet...')
                : truncate(this.props.latestMessage, {
                    length: this.props.latestMessageLength,
                  })}
            </span>
            {this.props.unread >= 1 && (
              <span className="str-chat__channel-preview-unread-count">
                {this.props.unread}
              </span>
            )}
          </div>
        </button>
      </div>
    );
  }
}

ChannelPreviewLastMessage = withTranslationContext(ChannelPreviewLastMessage);
export { ChannelPreviewLastMessage };
>>>>>>> ba83edc1
<|MERGE_RESOLUTION|>--- conflicted
+++ resolved
@@ -11,94 +11,68 @@
  * @extends PureComponent
  */
 
-<<<<<<< HEAD
-export const ChannelPreviewLastMessage = ({
-  channel,
-  emptyMessageText = 'Nothing yet...',
-  latestMessageLength = 14,
-  unread,
-  latestMessage,
-  setActiveChannel = () => {},
-  watchers,
-  active,
-}) => {
-  const channelPreviewButton = React.createRef();
-  const [unreadClass, setUnreadClass] = useState('');
-  const [activeClass, setActiveClass] = useState('');
-  const [name, setName] = useState(channel.data.name || channel.cid);
-=======
-class ChannelPreviewLastMessage extends PureComponent {
-  static propTypes = {
-    /** **Available from [chat context](https://getstream.github.io/stream-chat-react/#chat)** */
-    channel: PropTypes.object.isRequired,
-    /** Current selected channel object */
-    activeChannel: PropTypes.object.isRequired,
-    /** Setter for selected channel */
-    setActiveChannel: PropTypes.func.isRequired,
-    /**
-     * Object containing watcher parameters
-     * @see See [Pagination documentation](https://getstream.io/chat/docs/#channel_pagination) for a list of available fields for sort.
-     * */
-    watchers: PropTypes.object,
-    /** Number of unread messages */
-    unread: PropTypes.number,
-    /** If channel of component is active (selected) channel */
-    active: PropTypes.bool,
-    /** Latest message's text. */
-    latestMessage: PropTypes.string,
-    /** Length of latest message to truncate at */
-    latestMessageLength: PropTypes.number,
-  };
+export const ChannelPreviewLastMessage = withTranslationContext(
+  ({
+    channel,
+    latestMessageLength = 20,
+    unread,
+    latestMessage,
+    setActiveChannel = () => {},
+    watchers,
+    active,
+    t,
+  }) => {
+    const channelPreviewButton = React.createRef();
+    const [unreadClass, setUnreadClass] = useState('');
+    const [activeClass, setActiveClass] = useState('');
+    const [name, setName] = useState(channel.data.name || channel.cid);
 
-  static defaultProps = {
-    latestMessageLength: 20,
-  };
->>>>>>> ba83edc1
+    useEffect(() => {
+      setUnreadClass(unread >= 1 ? 'str-chat__channel-preview--unread' : '');
+      setActiveClass(active ? 'str-chat__channel-preview--active' : '');
+      setName(channel.data.name || channel.cid);
+    }, [channel, unread, active]);
 
-  useEffect(() => {
-    setUnreadClass(unread >= 1 ? 'str-chat__channel-preview--unread' : '');
-    setActiveClass(active ? 'str-chat__channel-preview--active' : '');
-    setName(channel.data.name || channel.cid);
-  }, [channel, unread, active]);
+    const onSelectChannel = () => {
+      setActiveChannel(channel, watchers);
+      channelPreviewButton.current.blur();
+    };
 
-  const onSelectChannel = () => {
-    setActiveChannel(channel, watchers);
-    channelPreviewButton.current.blur();
-  };
-
-<<<<<<< HEAD
-  return (
-    <div className={`str-chat__channel-preview ${unreadClass} ${activeClass}`}>
-      <button onClick={onSelectChannel} ref={channelPreviewButton}>
-        {unread >= 1 && (
-          <div
-            className="str-chat__channel-preview--dot"
-            data-testid="channel-preview-last-message-dot"
-          />
-        )}
-        <Avatar image={channel.data.image} />
-        <div className="str-chat__channel-preview-info">
-          <span className="str-chat__channel-preview-title">{name}</span>
-          <span className="str-chat__channel-preview-last-message">
-            {!latestMessage
-              ? emptyMessageText
-              : truncate(latestMessage, {
-                  length: latestMessageLength,
-                })}
-          </span>
+    return (
+      <div
+        className={`str-chat__channel-preview ${unreadClass} ${activeClass}`}
+      >
+        <button onClick={onSelectChannel} ref={channelPreviewButton}>
           {unread >= 1 && (
-            <span
-              className="str-chat__channel-preview-unread-count"
-              data-testid="channel-preview-last-message-unread-count"
-            >
-              {unread}
+            <div
+              className="str-chat__channel-preview--dot"
+              data-testid="channel-preview-last-message-dot"
+            />
+          )}
+          <Avatar image={channel.data.image} />
+          <div className="str-chat__channel-preview-info">
+            <span className="str-chat__channel-preview-title">{name}</span>
+            <span className="str-chat__channel-preview-last-message">
+              {!latestMessage
+                ? t('Nothing yet...')
+                : truncate(latestMessage, {
+                    length: latestMessageLength,
+                  })}
             </span>
-          )}
-        </div>
-      </button>
-    </div>
-  );
-};
+            {unread >= 1 && (
+              <span
+                className="str-chat__channel-preview-unread-count"
+                data-testid="channel-preview-last-message-unread-count"
+              >
+                {unread}
+              </span>
+            )}
+          </div>
+        </button>
+      </div>
+    );
+  },
+);
 
 ChannelPreviewLastMessage.propTypes = {
   /** **Available from [chat context](https://getstream.github.io/stream-chat-react/#chat)** */
@@ -120,49 +94,4 @@
   latestMessage: PropTypes.string,
   /** Length of latest message to truncate at */
   latestMessageLength: PropTypes.number,
-  /** Text to display in place of latest message, when channel has no messages yet. */
-  emptyMessageText: PropTypes.string,
-};
-=======
-  render() {
-    const { t } = this.props;
-
-    const unreadClass =
-      this.props.unread >= 1 ? 'str-chat__channel-preview--unread' : '';
-    const activeClass = this.props.active
-      ? 'str-chat__channel-preview--active'
-      : '';
-    const name = this.props.channel.data.name || this.props.channel.cid;
-    return (
-      <div
-        className={`str-chat__channel-preview ${unreadClass} ${activeClass}`}
-      >
-        <button onClick={this.onSelectChannel} ref={this.channelPreviewButton}>
-          {this.props.unread >= 1 && (
-            <div className="str-chat__channel-preview--dot" />
-          )}
-          <Avatar image={this.props.channel.data.image} />
-          <div className="str-chat__channel-preview-info">
-            <span className="str-chat__channel-preview-title">{name}</span>
-            <span className="str-chat__channel-preview-last-message">
-              {!this.props.channel.state.messages[0]
-                ? t('Nothing yet...')
-                : truncate(this.props.latestMessage, {
-                    length: this.props.latestMessageLength,
-                  })}
-            </span>
-            {this.props.unread >= 1 && (
-              <span className="str-chat__channel-preview-unread-count">
-                {this.props.unread}
-              </span>
-            )}
-          </div>
-        </button>
-      </div>
-    );
-  }
-}
-
-ChannelPreviewLastMessage = withTranslationContext(ChannelPreviewLastMessage);
-export { ChannelPreviewLastMessage };
->>>>>>> ba83edc1
+};