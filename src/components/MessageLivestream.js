import React from 'react';
import moment from 'moment';

import { Attachment } from './Attachment';
import { Avatar } from './Avatar';
import { MessageActionsBox } from './MessageActionsBox';
import { ReactionSelector } from './ReactionSelector';
import { SimpleReactionsList } from './SimpleReactionsList';
import { MessageInput } from './MessageInput';
import { EditMessageForm } from './EditMessageForm';
import { Gallery } from './Gallery';
import { MessageRepliesCountButton } from './MessageRepliesCountButton';

import { isOnlyEmojis, renderText } from '../utils';

const reactionSvg =
  '<svg width="14" height="14" xmlns="http://www.w3.org/2000/svg"><path d="M11.108 8.05a.496.496 0 0 1 .212.667C10.581 10.147 8.886 11 7 11c-1.933 0-3.673-.882-4.33-2.302a.497.497 0 0 1 .9-.417C4.068 9.357 5.446 10 7 10c1.519 0 2.869-.633 3.44-1.738a.495.495 0 0 1 .668-.212zm.792-1.826a.477.477 0 0 1-.119.692.541.541 0 0 1-.31.084.534.534 0 0 1-.428-.194c-.106-.138-.238-.306-.539-.306-.298 0-.431.168-.54.307A.534.534 0 0 1 9.538 7a.544.544 0 0 1-.31-.084.463.463 0 0 1-.117-.694c.33-.423.742-.722 1.394-.722.653 0 1.068.3 1.396.724zm-7 0a.477.477 0 0 1-.119.692.541.541 0 0 1-.31.084.534.534 0 0 1-.428-.194c-.106-.138-.238-.306-.539-.306-.299 0-.432.168-.54.307A.533.533 0 0 1 2.538 7a.544.544 0 0 1-.31-.084.463.463 0 0 1-.117-.694c.33-.423.742-.722 1.394-.722.653 0 1.068.3 1.396.724zM7 0a7 7 0 1 1 0 14A7 7 0 0 1 7 0zm4.243 11.243A5.96 5.96 0 0 0 13 7a5.96 5.96 0 0 0-1.757-4.243A5.96 5.96 0 0 0 7 1a5.96 5.96 0 0 0-4.243 1.757A5.96 5.96 0 0 0 1 7a5.96 5.96 0 0 0 1.757 4.243A5.96 5.96 0 0 0 7 13a5.96 5.96 0 0 0 4.243-1.757z" fillRule="evenodd"/></svg>';
const threadSvg =
  '<svg width="14" height="10" xmlns="http://www.w3.org/2000/svg"><path d="M8.516 3c4.78 0 4.972 6.5 4.972 6.5-1.6-2.906-2.847-3.184-4.972-3.184v2.872L3.772 4.994 8.516.5V3zM.484 5l4.5-4.237v1.78L2.416 5l2.568 2.125v1.828L.484 5z" fillRule="evenodd" /></svg>';
const optionsSvg =
  '<svg width="11" height="3" viewBox="0 0 11 3" xmlns="http://www.w3.org/2000/svg"><path d="M1.5 3a1.5 1.5 0 1 1 0-3 1.5 1.5 0 0 1 0 3zm4 0a1.5 1.5 0 1 1 0-3 1.5 1.5 0 0 1 0 3zm4 0a1.5 1.5 0 1 1 0-3 1.5 1.5 0 0 1 0 3z" fillRule="nonzero" /></svg>';

/**
 * MessageLivestream - Render component, should be used together with the Message component
 * Implements the look and feel for a livestream use case.
 *
 * @example ./docs/MessageLivestream.md
 * @extends PureComponent
 */
export class MessageLivestream extends React.PureComponent {
  state = {
    actionsBoxOpen: false,
    reactionSelectorOpen: false,
  };

  reactionSelectorRef = React.createRef();
  editMessageFormRef = React.createRef();

  isMine() {
    return this.props.Message.isMyMessage(this.props.message);
  }

  onClickReactionsAction = () => {
    this.setState(
      {
        reactionSelectorOpen: true,
      },
      () => document.addEventListener('click', this.hideReactions, false),
    );
  };

  onClickOptionsAction = () => {
    this.setState(
      {
        actionsBoxOpen: true,
      },
      () => document.addEventListener('click', this.hideOptions, false),
    );
  };

  hideOptions = () => {
    this.setState({
      actionsBoxOpen: false,
    });
    document.removeEventListener('click', this.hideOptions, false);
  };

  hideReactions = (e) => {
    if (
      !this.reactionSelectorRef.current.reactionSelectorInner.current.contains(
        e.target,
      )
    ) {
      this.setState({
        reactionSelectorOpen: false,
      });
      document.removeEventListener('click', this.hideReactions, false);
    }
  };

  onMouseLeaveMessage = () => {
    this.hideOptions();
    this.setState(
      {
        reactionSelectorOpen: false,
      },
      () => document.removeEventListener('click', this.hideReactions, false),
    );
  };

  componentWillUnmount() {
    document.removeEventListener('click', this.hideOptions, false);
    document.removeEventListener('click', this.hideReactions, false);
  }

  render() {
    const { message, groupStyles } = this.props;
    const hasAttachment = Boolean(
      message.attachments && message.attachments.length,
    );

    let galleryImages = message.attachments.filter(
      (item) => item.type === 'image',
    );
    let attachments = message.attachments;
    if (galleryImages.length > 1) {
      attachments = message.attachments.filter((item) => item.type !== 'image');
    } else {
      galleryImages = [];
    }

    if (message.type === 'message.seen') {
      return null;
    }

    if (message.type === 'message.date') {
      return null;
    }

    if (message.deleted_at) {
      return null;
    }

    if (this.props.editing) {
      return (
        <div
          className={`str-chat__message-team str-chat__message-team--${
            groupStyles[0]
          } str-chat__message-team--editing`}
          onMouseLeave={this.onMouseLeaveMessage}
        >
          {(groupStyles[0] === 'top' || groupStyles[0] === 'single') && (
            <div className="str-chat__message-team-meta">
              <Avatar
                source={message.user.image}
                name={message.user.name || message.user.id}
                size={40}
              />
            </div>
          )}
          <MessageInput
            Input={EditMessageForm}
            message={this.props.message}
            clearEditingState={this.props.clearEditingState}
            updateMessage={this.props.updateMessage}
          />
        </div>
      );
    }

    return (
      <React.Fragment>
        <div
          className={`str-chat__message-livestream str-chat__message-livestream--${
            groupStyles[0]
          } str-chat__message-livestream--${
            message.type
          } str-chat__message-livestream--${message.status} ${
            this.props.initialMessage
              ? 'str-chat__message-livestream--initial-message'
              : ''
          }`}
          onMouseLeave={this.onMouseLeaveMessage}
        >
          {!this.props.initialMessage && message.type !== 'error' && (
            <div className={`str-chat__message-livestream-actions`}>
              <span className={`str-chat__message-livestream-time`}>
                {moment(message.created_at).format('h:mmA')}
              </span>
              <span onClick={this.onClickReactionsAction}>
                {this.state.reactionSelectorOpen && (
                  <ReactionSelector
                    mine={this.props.mine}
                    reverse={false}
                    handleReaction={this.props.handleReaction}
                    actionsEnabled={this.props.actionsEnabled}
                    detailedView
                    latest_reactions={message.latest_reactions}
                    reaction_counts={message.reaction_counts}
                    messageList={this.props.messageListRect}
                    ref={this.reactionSelectorRef}
                  />
                )}
                <span
                  dangerouslySetInnerHTML={{
                    __html: reactionSvg,
                  }}
                />
              </span>
              {!this.props.threadList && (
                <span
                  dangerouslySetInnerHTML={{
                    __html: threadSvg,
                  }}
                  onClick={(e) => this.props.openThread(e, message)}
                />
              )}
              <span onClick={this.onClickOptionsAction}>
                <span
                  dangerouslySetInnerHTML={{
                    __html: optionsSvg,
                  }}
                />
                <MessageActionsBox
                  Message={this.props.messageBase}
                  open={this.state.actionsBoxOpen}
                  mine={this.props.mine}
                />
              </span>
            </div>
          )}

          <div className={`str-chat__message-livestream-left`}>
            <Avatar
              source={message.user.image}
              name={message.user.name || message.user.id}
              size={30}
            />
          </div>
          <div className={`str-chat__message-livestream-right`}>
            <div className={`str-chat__message-livestream-content`}>
<<<<<<< HEAD
              <div className="str-chat__message-livestream-author">
                <strong>{message.user.name || message.user.id}</strong>
                {message.type === 'error' && (
                  <div className="str-chat__message-team-error-header">
                    Only visible to you
                  </div>
                )}
              </div>
=======
              {!this.props.initialMessage && message.type !== 'error' && (
                <div className={`str-chat__message-livestream-actions`}>
                  <span className={`str-chat__message-livestream-time`}>
                    {moment(message.created_at).format('h:mmA')}
                  </span>
                  <span onClick={this.onClickReactionsAction}>
                    {this.state.reactionSelectorOpen && (
                      <ReactionSelector
                        mine={this.props.mine}
                        reverse={false}
                        handleReaction={this.props.handleReaction}
                        actionsEnabled={this.props.actionsEnabled}
                        detailedView
                        latest_reactions={message.latest_reactions}
                        reaction_counts={message.reaction_counts}
                        messageList={this.props.messageListRect}
                        ref={this.reactionSelectorRef}
                      />
                    )}
                    <span
                      dangerouslySetInnerHTML={{
                        __html: reactionSvg,
                      }}
                    />
                  </span>
                  {!this.props.threadList && (
                    <span
                      dangerouslySetInnerHTML={{
                        __html: threadSvg,
                      }}
                      onClick={(e) => this.props.openThread(e, message)}
                    />
                  )}
                  <span onClick={this.onClickOptionsAction}>
                    <span
                      dangerouslySetInnerHTML={{
                        __html: optionsSvg,
                      }}
                    />
                    <MessageActionsBox
                      Message={this.props.Message}
                      open={this.state.actionsBoxOpen}
                      message={this.props.message}
                    />
                  </span>
                </div>
              )}

              {(groupStyles[0] === 'top' ||
                groupStyles[0] === 'single' ||
                this.props.initialMessage) && (
                <div className="str-chat__message-livestream-author">
                  <strong>{message.user.name || message.user.id}</strong>
                  {message.type === 'error' && (
                    <div className="str-chat__message-team-error-header">
                      Only visible to you
                    </div>
                  )}
                </div>
              )}
>>>>>>> c4d2607b

              <div
                className={
                  isOnlyEmojis(message.text)
                    ? 'str-chat__message-livestream-text--is-emoji'
                    : ''
                }
              >
                {message.type !== 'error' &&
                  message.status !== 'failed' &&
                  renderText(message.text)}

                {message.type === 'error' && message.command && (
                  <p>
                    <svg
                      width="14"
                      height="14"
                      xmlns="http://www.w3.org/2000/svg"
                    >
                      <path
                        d="M7 0a7 7 0 1 0 0 14A7 7 0 0 0 7 0zm.875 10.938a.438.438 0 0 1-.438.437h-.875a.438.438 0 0 1-.437-.438v-.874c0-.242.196-.438.438-.438h.875c.241 0 .437.196.437.438v.874zm0-2.626a.438.438 0 0 1-.438.438h-.875a.438.438 0 0 1-.437-.438v-5.25c0-.241.196-.437.438-.437h.875c.241 0 .437.196.437.438v5.25z"
                        fill="#EA152F"
                        fillRule="evenodd"
                      />
                    </svg>
                    <strong>/{message.command}</strong> is not a valid command
                  </p>
                )}
                {message.status === 'failed' && (
                  <p
                    onClick={this.props.handleRetry.bind(
                      this,
                      this.props.message,
                    )}
                  >
                    <svg
                      width="14"
                      height="14"
                      xmlns="http://www.w3.org/2000/svg"
                    >
                      <path
                        d="M7 0a7 7 0 1 0 0 14A7 7 0 0 0 7 0zm.875 10.938a.438.438 0 0 1-.438.437h-.875a.438.438 0 0 1-.437-.438v-.874c0-.242.196-.438.438-.438h.875c.241 0 .437.196.437.438v.874zm0-2.626a.438.438 0 0 1-.438.438h-.875a.438.438 0 0 1-.437-.438v-5.25c0-.241.196-.437.438-.437h.875c.241 0 .437.196.437.438v5.25z"
                        fill="#EA152F"
                        fillRule="evenodd"
                      />
                    </svg>
                    Message failed. Click to try again.
                  </p>
                )}
              </div>

              {hasAttachment &&
                attachments.map((attachment, index) => (
                  <Attachment
                    key={`${message.id}-${index}`}
                    attachment={attachment}
                    actionHandler={this.props.handleAction}
                  />
                ))}

              {galleryImages.length !== 0 && <Gallery images={galleryImages} />}

              <SimpleReactionsList
                reaction_counts={message.reaction_counts}
                reactions={this.props.message.latest_reactions}
                handleReaction={this.props.handleReaction}
              />

              {!this.props.initialMessage && (
                <MessageRepliesCountButton
                  onClick={this.props.openThread}
                  reply_count={message.reply_count}
                />
              )}
            </div>
          </div>
        </div>
      </React.Fragment>
    );
  }
}<|MERGE_RESOLUTION|>--- conflicted
+++ resolved
@@ -202,9 +202,9 @@
                   }}
                 />
                 <MessageActionsBox
-                  Message={this.props.messageBase}
                   open={this.state.actionsBoxOpen}
-                  mine={this.props.mine}
+                  Message={this.props.Message}
+                  message={this.props.message}
                 />
               </span>
             </div>
@@ -219,7 +219,6 @@
           </div>
           <div className={`str-chat__message-livestream-right`}>
             <div className={`str-chat__message-livestream-content`}>
-<<<<<<< HEAD
               <div className="str-chat__message-livestream-author">
                 <strong>{message.user.name || message.user.id}</strong>
                 {message.type === 'error' && (
@@ -228,68 +227,6 @@
                   </div>
                 )}
               </div>
-=======
-              {!this.props.initialMessage && message.type !== 'error' && (
-                <div className={`str-chat__message-livestream-actions`}>
-                  <span className={`str-chat__message-livestream-time`}>
-                    {moment(message.created_at).format('h:mmA')}
-                  </span>
-                  <span onClick={this.onClickReactionsAction}>
-                    {this.state.reactionSelectorOpen && (
-                      <ReactionSelector
-                        mine={this.props.mine}
-                        reverse={false}
-                        handleReaction={this.props.handleReaction}
-                        actionsEnabled={this.props.actionsEnabled}
-                        detailedView
-                        latest_reactions={message.latest_reactions}
-                        reaction_counts={message.reaction_counts}
-                        messageList={this.props.messageListRect}
-                        ref={this.reactionSelectorRef}
-                      />
-                    )}
-                    <span
-                      dangerouslySetInnerHTML={{
-                        __html: reactionSvg,
-                      }}
-                    />
-                  </span>
-                  {!this.props.threadList && (
-                    <span
-                      dangerouslySetInnerHTML={{
-                        __html: threadSvg,
-                      }}
-                      onClick={(e) => this.props.openThread(e, message)}
-                    />
-                  )}
-                  <span onClick={this.onClickOptionsAction}>
-                    <span
-                      dangerouslySetInnerHTML={{
-                        __html: optionsSvg,
-                      }}
-                    />
-                    <MessageActionsBox
-                      Message={this.props.Message}
-                      open={this.state.actionsBoxOpen}
-                      message={this.props.message}
-                    />
-                  </span>
-                </div>
-              )}
-
-              {(groupStyles[0] === 'top' ||
-                groupStyles[0] === 'single' ||
-                this.props.initialMessage) && (
-                <div className="str-chat__message-livestream-author">
-                  <strong>{message.user.name || message.user.id}</strong>
-                  {message.type === 'error' && (
-                    <div className="str-chat__message-team-error-header">
-                      Only visible to you
-                    </div>
-                  )}
-                </div>
-              )}
->>>>>>> c4d2607b
 
               <div
                 className={
