--- conflicted
+++ resolved
@@ -39,11 +39,7 @@
     "seamless-immutable": "^7.1.4",
     "shallow-diff": "^0.0.5",
     "stream-browserify": "^2.0.2",
-<<<<<<< HEAD
-    "stream-chat": "^0.13.1",
-=======
     "stream-chat": "^0.13.2",
->>>>>>> 9228422d
     "uuid": "^3.3.2",
     "visibilityjs": "^2.0.2",
     "ws": "^6.1.3"
